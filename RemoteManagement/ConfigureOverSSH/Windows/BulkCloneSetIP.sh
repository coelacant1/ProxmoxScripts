--- conflicted
+++ resolved
@@ -115,15 +115,7 @@
 
   echo "Starting IP change script in the background via 'start /b'..."
   echo "DEBUG: interfaceName='${interfaceName}' currentIp='${currentIp}' netmask='${netmask}' newGateway='${newGateway}' dns1='${dns1}' dns2='${dns2}'"
-<<<<<<< HEAD
-<<<<<<< HEAD
-  remoteCmd="cmd /c \"${remoteBatPathCmd} \\\"${interfaceName}\\\" ${currentIp} ${netmask} ${newGateway} ${dns1} ${dns2}\""
-=======
   remoteCmd="cmd /c \"${remoteBatPathCmd} ${interfaceName} ${currentIp} ${netmask} ${newGateway} ${dns1} ${dns2}\""
->>>>>>> 16697ce890883a184393ebd5f5c010e656434138
-=======
-  remoteCmd="cmd /c \"${remoteBatPathCmd} ${interfaceName} ${currentIp} ${netmask} ${newGateway} ${dns1} ${dns2}\""
->>>>>>> 16697ce8
   echo "DEBUG: remoteCmd='${remoteCmd}'"
 
   __ssh_exec__ \
